--- conflicted
+++ resolved
@@ -1,414 +1,201 @@
-"""
-An implementation of the algorithms in:
-"Santa Claus Meets Hypergraph Matchings",
-by ARASH ASADPOUR - New York University, URIEL FEIGE - The Weizmann Institute, AMIN SABERI - Stanford University,
-https://dl.acm.org/doi/abs/10.1145/2229163.2229168
-Programmers: May Rozen
-Date: 2025-04-23
-"""
-import unittest
-from fairpyx import AllocationBuilder, Instance
-from Santa_Algorithm import santa_claus_main
-
-from fairpyx.fairpyx.algorithms.Santa_Algorithm import is_threshold_feasible, classify_items, solve_configuration_lp, \
-    build_hypergraph
-
-
-class TestSantaClausAlgorithm(unittest.TestCase):
-    def test_santa_claus_main_simple(self):
-        # Test 1: Simple case with 2 players and 3 items
-        instance = Instance()
-        allocation_builder = AllocationBuilder(instance=instance)
-        allocation_builder.add_valuation("Alice", {"c1": 5, "c2": 0, "c3": 6})
-        allocation_builder.add_valuation("Bob", {"c1": 0, "c2": 8, "c3": 0})
-
-        result = santa_claus_main(allocation_builder)
-
-        # Expecting a matching that allocates items between Alice and Bob
-        self.assertEqual(result, {'Alice': {'c1', 'c3'}, 'Bob': {'c2'}})
-
-        # Test 2: More complex case with 4 players and 4 items
-        instance = Instance()
-        allocation_builder = AllocationBuilder(instance=instance)
-
-        allocation_builder.add_valuation("A", {"c1": 10, "c2": 0, "c3": 0, "c4": 6})
-        allocation_builder.add_valuation("B", {"c1": 10, "c2": 8, "c3": 0, "c4": 0})
-        allocation_builder.add_valuation("C", {"c1": 0, "c2": 8, "c3": 6, "c4": 0})
-        allocation_builder.add_valuation("D", {"c1": 0, "c2": 0, "c3": 6, "c4": 6})
-
-        result = santa_claus_main(allocation_builder)
-
-        # Expecting a different matching due to more players and items
-        self.assertEqual(result, {'A': {'c1'}, 'B': {'c2'}, 'C': {'c3'}, 'D': {'c4'}})
-
-        # Test 3: Large scale case with 100 players and 100 items
-        instance = Instance()
-        allocation_builder = AllocationBuilder(instance=instance)
-
-        for i in range(100):
-            valuations = {f"c{j + 1}": (1 if j == i else 0) for j in range(100)}  # Player_i values only item_i
-            allocation_builder.add_valuation(f"Player_{i + 1}", valuations)
-
-        result = santa_claus_main(allocation_builder)
-
-        # Expecting each player to get exactly their corresponding item
-        for i in range(100):
-            self.assertEqual(result[f"Player_{i + 1}"], {f"c{100 - i}"})
-
-        # Verify there are no duplicate allocations (no player gets the same item as another player)
-        self.assertTrue(all(len(set(items)) == len(items) for items in result.values()))
-
-        # Verify the number of players matches the number of allocations
-        self.assertEqual(len(result), 100)
-
-        # Test case for 100 players and 200 presents (each player gets one present with value 40 and one with value 60)
-        instance = Instance()
-        allocation_builder = AllocationBuilder(instance=instance)
-
-        # Define valuations for 100 players and 200 presents (one with value 40 and one with value 60)
-        for i in range(100):
-            valuations = {f"c{j + 1}": (40 if j == i * 2 else 60) for j in
-                          range(200)}  # Each player gets 1 present with value 40 and 1 present with value 60
-            allocation_builder.add_valuation(f"Player_{i + 1}", valuations)
-
-        result = santa_claus_main(allocation_builder)
-
-        # Expecting each player to get exactly one present with value 40 and one with value 60
-        for i in range(100):
-            player_presents = result[f"Player_{i + 1}"]
-            self.assertEqual(len(player_presents), 2)  # Ensure each player gets exactly 2 presents
-            self.assertTrue(
-                any(present.startswith('c') for present in player_presents))  # Ensure the presents have correct ids
-            self.assertTrue(all(valuation in [40, 60] for present, valuation in
-                                player_presents))  # Ensure the presents' values are 40 and 60
-
-        # Verify the number of players matches the number of allocations
-        self.assertEqual(len(result), 100)
-
-        # Verify no duplicates in the allocation
-        all_presents = [present for presents in result.values() for present in presents]
-        self.assertEqual(len(all_presents),
-                         len(set(all_presents)))  # Ensure no presents are assigned to multiple players
-
-    def test_is_threshold_feasible(self):
-        # Test the threshold feasibility function
-        valuations = {
-            "Alice": {"c1": 7, "c2": 0, "c3": 4},
-            "Bob": {"c1": 0, "c2": 8, "c3": 0}
-        }
-
-        self.assertFalse(is_threshold_feasible(valuations, 15))
-        self.assertFalse(is_threshold_feasible(valuations, 10))
-        self.assertTrue(is_threshold_feasible(valuations, 8))
-
-        valuations = {
-            "A": {"c1": 10, "c2": 0, "c3": 0, "c4": 6},
-            "B": {"c1": 10, "c2": 8, "c3": 0, "c4": 0},
-            "C": {"c1": 0, "c2": 8, "c3": 6, "c4": 0},
-            "D": {"c1": 0, "c2": 0, "c3": 6, "c4": 6}
-        }
-        self.assertTrue(is_threshold_feasible(valuations, 6))
-        self.assertFalse(is_threshold_feasible(valuations, 7))
-
-
-    def test_solve_configuration_lp(self):
-        # Test: 2 Players, 2 Items (conflict)
-        valuations = {
-            "Alice": {"c1": 10, "c2": 5},
-            "Bob": {"c1": 10, "c2": 5}
-        }
-
-        result = solve_configuration_lp(valuations, 5)
-
-        # Expected result: both Alice and Bob get half of both items
-        expected_result = {'Alice': {('c1', 0.5), ('c2', 0.5)}, 'Bob': {('c1', 0.5), ('c2', 0.5)}}
-
-        self.assertEqual(result, expected_result)
-
-    def test_classify_items(self):
-        # Test the classify_items function
-        valuations = {
-            "Alice": {"c1": 0.9, "c2": 0.2},
-            "Bob":   {"c1": 0.9, "c2": 0.2}
-        }
-
-        fat_items, thin_items = classify_items(valuations, 0.4)
-
-        self.assertEqual(fat_items, {'c1'})
-        self.assertEqual(thin_items, {'c2'})
-
-    def test_build_hypergraph(self):
-        # Test the build_hypergraph function
-        valuations = {
-            "A": {"c1": 10, "c2": 0, "c3": 0, "c4": 0},
-            "B": {"c1": 0, "c2": 8, "c3": 0, "c4": 0},
-            "C": {"c1": 0, "c2": 0, "c3": 6, "c4": 0},
-            "D": {"c1": 0, "c2": 0, "c3": 0, "c4": 4}
-        }
-
-        allocation = {
-            "A": [{"c1"}],
-            "B": [{"c2"}],
-            "C": [{"c3"}],
-            "D": [{"c4"}]
-        }
-
-        fat_items, thin_items = classify_items(valuations, 4)
-
-        # Test hypergraph creation
-        hypergraph = build_hypergraph(valuations, allocation, fat_items, thin_items, 4)
-
-        # Verify the number of nodes (players + items)
-        self.assertEqual(len(hypergraph.nodes), 8)
-
-        # Verify the number of edges
-        self.assertEqual(len(hypergraph.edges), 4)
-
-        # Check that the hypergraph contains the correct edges
-        self.assertTrue(any("A" in edge and "c1" in edge for edge in hypergraph.edges))
-        self.assertTrue(any("B" in edge and "c2" in edge for edge in hypergraph.edges))
-        self.assertTrue(any("C" in edge and "c3" in edge for edge in hypergraph.edges))
-        self.assertTrue(any("D" in edge and "c4" in edge for edge in hypergraph.edges))
-
-    def test_local_search_perfect_matching(self):
-        # Test the local_search_perfect_matching function
-        valuations = {
-            "A": {"c1": 5, "c2": 0, "c3": 4, "c4": 0},
-            "B": {"c1": 5, "c2": 6, "c3": 0, "c4": 0},
-            "C": {"c1": 0, "c2": 6, "c3": 4, "c4": 0},
-            "D": {"c1": 0, "c2": 0, "c3": 4, "c4": 6}
-        }
-
-        threshold = 5
-        fat_items, thin_items = classify_items(valuations, threshold)
-
-        allocation = {
-            "A": [{"c3"}],
-            "B": [{"c1"}],
-            "C": [{"c2"}],
-            "D": [{"c4"}]
-        }
-
-        hypergraph = build_hypergraph(valuations, allocation, fat_items, thin_items, threshold)
-
-        matching = local_search_perfect_matching(hypergraph)
-
-        # Expecting a perfect matching
-        self.assertEqual(matching, {'A': {'c1'}, 'B': {'c2'}, 'C': {'c3'}, 'D': {'c4'}})
-
-import time
-seed = time.time_ns()
-print("seed = ",seed)
-np.random.seed(seed)
-
-<<<<<<< HEAD
-# ========== Basic edge cases ==========
-
-# Test: Empty input should not be feasible
-def test_empty_input():
-    valuations = np.array([[]])
-    assert not is_threshold_feasible(valuations, 0.5)
-
-
-# Test: Single player and single item enough to meet threshold
-def test_one_player_one_item_enough():
-    valuations = np.array([[1.0]])
-    assert is_threshold_feasible(valuations, 0.5)
-
-
-# Test: Single player and single item not enough to meet threshold
-def test_one_player_one_item_not_enough():
-    valuations = np.array([[0.2]])
-    assert not is_threshold_feasible(valuations, 0.5)
-
-
-# Test: Negative valuations, ensure function handles properly
-def test_negative_values():
-    valuations = np.array([[0.3, -0.2], [-0.1, 0.5]])
-    assert is_threshold_feasible(valuations, 0.3)  # Player 2 saves it
-
-# Test: player with only negative valuations cannot be satisfied
-def test_player_with_only_negative_items():
-    valuations = np.array([[-0.5, -0.3, -0.9]])
-    assert not is_threshold_feasible(valuations, 0.1)
-
-# Test: very small threshold close to zero should be feasible
-def test_very_small_threshold():
-    valuations = np.array([[0.0002, 0.0003]])
-    assert is_threshold_feasible(valuations, 0.0001)
-
-# Test: exact threshold value is considered feasible
-def test_exact_threshold_value():
-    valuations = np.array([[0.4, 0.1]])
-    assert is_threshold_feasible(valuations, 0.5)
-
-
-# ========== Larger input tests ==========
-
-# Test: Large input random valuations
-def test_large_input_feasibility():
-    np.random.seed(0)
-    valuations = np.random.rand(50, 100)  # 50 players, 100 items
-    assert isinstance(is_threshold_feasible(valuations, 0.5), bool)
-
-
-# Test: Very large input - stress test
-def test_very_large_input():
-    np.random.seed(42)
-    valuations = np.random.rand(200, 500)  # 200 players, 500 items
-    threshold = 0.4
-    assert isinstance(is_threshold_feasible(valuations, threshold), bool)
-
-
-# ========== Conflict and matching tests ==========
-
-# Test: Conflict over valuable items (both want the same)
-def test_conflict_case_no_feasible_allocation():
-    valuations = np.array([
-        [0.9, 0.2],
-        [0.9, 0.2]
-    ])
-    assert not is_threshold_feasible(valuations, 0.9)
-
-
-# Test: Conflict but lower threshold makes feasible
-def test_conflict_case_with_lower_threshold():
-    valuations = np.array([
-        [0.9, 0.2],
-        [0.9, 0.2]
-    ])
-    assert is_threshold_feasible(valuations, 0.5)
-
-
-# ========== Functionality and consistency tests ==========
-
-# Test: Random allocation followed by classification and matching consistency
-def test_random_allocation_classification_consistency():
-    np.random.seed(1)
-    valuations = np.random.rand(5, 10)
-    threshold = 0.6
-    allocation = solve_configuration_lp(valuations, threshold)
-    fat, thin = classify_items(valuations, threshold)
-    H = build_hypergraph(valuations, allocation, fat, thin, threshold)
-    match = local_search_perfect_matching(H)
-
-    # Check that each player achieves at least the threshold value
-    for player, items in match.items():
-        total_value = sum(valuations[player - 1, np.array(list(items)) - 1])
-        assert total_value >= threshold, f"Player {player} got {total_value}, expected at least {threshold}"
-
-
-# Test: Manual classification of fat and thin items
-def test_classify_items_fat_thin():
-    valuations = np.array([
-        [0.9, 0.1],
-        [0.2, 0.9]
-    ])
-    fat, thin = classify_items(valuations, 0.9)
-    assert fat == {1, 2}
-    assert thin == set()
-
-
-# Test: No fat items, all thin
-def test_all_thin_items():
-    valuations = np.array([
-        [0.5, 0.4],
-        [0.3, 0.5]
-    ])
-    fat, thin = classify_items(valuations, 0.7)
-    assert fat == set()
-    assert thin == {1, 2}
-
-
-# ========== Specific hypergraph and matching tests ==========
-
-# Test: Build hypergraph and validate its structure
-def test_build_hypergraph_structure():
-    valuations = np.array([
-        [0.6, 0.4, 0.5],
-        [0.7, 0.2, 0.4]
-    ])
-    allocation = {1: [{1, 2}], 2: [{3}]}
-    fat, thin = classify_items(valuations, 0.5)
-    H = build_hypergraph(valuations, allocation, fat, thin, 0.5)
-
-    # Ensure nodes and edges exist
-    assert H is not None
-    assert hasattr(H, 'edges')
-    assert len(H.edges) > 0
-
-
-# Test: Perfect matching correctness
-def test_local_search_perfect_matching_correctness():
-    H = Hypergraph()
-    H.add_edge(1, {1})
-    H.add_edge(2, {2})
-    match = local_search_perfect_matching(H)
-
-    # Ensure that all players are matched
-    assert 1 in match
-    assert 2 in match
-
-    # Ensure that matched bundles are disjoint
-    all_items = set()
-    for items in match.values():
-        assert all_items.isdisjoint(items), "Matched bundles overlap"
-        all_items.update(items)
-
-
-# Test: Matching with minimal bundles
-def test_local_search_minimal_bundles():
-    H = Hypergraph()
-    H.add_edge(1, {1, 2})
-    H.add_edge(2, {3})
-    match = local_search_perfect_matching(H)
-
-    # Ensure each player matched
-    assert set(match.keys()) == {1, 2}
-
-    # Ensure disjointness of assigned bundles
-    all_items = set()
-    for player, items in match.items():
-        assert all_items.isdisjoint(items), "Matched bundles overlap"
-        all_items.update(items)
-
-        # Ensure every player is matched to a non-empty set
-        assert len(items) > 0, f"Player {player} was assigned an empty bundle"
-
-
-# ========== Edge case: All valuations are zero ==========
-
-# Test: All valuations are zero (no feasible allocation)
-def test_all_zero_valuations():
-    valuations = np.zeros((4, 5))
-    assert not is_threshold_feasible(valuations, 0.1)
-
-
-# ========== Edge case: Threshold higher than any possible valuation ==========
-
-# Test: Threshold is too high for any bundle
-def test_threshold_too_high():
-    valuations = np.array([
-        [0.2, 0.1],
-        [0.3, 0.4]
-    ])
-    assert not is_threshold_feasible(valuations, 1.0)
-
-# ========== Stress tests ==========
-# Test: large matrix with big negative and positive values
-def test_large_input_with_negatives():
-    valuations = np.random.randn(300, 600) * 5  # Both negative and positive values
-    assert isinstance(is_threshold_feasible(valuations, 2.5), bool)
-
-# Test: very small numbers to check numerical stability
-def test_very_small_numbers_matrix():
-    valuations = np.full((10, 10), 1e-5)
-    assert is_threshold_feasible(valuations, 5e-5)
-
-
-
-=======
-if __name__ == "__main__":
-    unittest.main()
-
->>>>>>> 57b95cfb
+"""
+An implementation of the algorithms in:
+"Santa Claus Meets Hypergraph Matchings",
+by ARASH ASADPOUR - New York University, URIEL FEIGE - The Weizmann Institute, AMIN SABERI - Stanford University,
+https://dl.acm.org/doi/abs/10.1145/2229163.2229168
+Programmers: May Rozen
+Date: 2025-04-23
+"""
+import unittest
+from fairpyx import AllocationBuilder, Instance
+from Santa_Algorithm import santa_claus_main
+
+from fairpyx.fairpyx.algorithms.Santa_Algorithm import is_threshold_feasible, classify_items, solve_configuration_lp, \
+    build_hypergraph
+
+
+class TestSantaClausAlgorithm(unittest.TestCase):
+    def test_santa_claus_main_simple(self):
+        # Test 1: Simple case with 2 players and 3 items
+        instance = Instance()
+        allocation_builder = AllocationBuilder(instance=instance)
+        allocation_builder.add_valuation("Alice", {"c1": 5, "c2": 0, "c3": 6})
+        allocation_builder.add_valuation("Bob", {"c1": 0, "c2": 8, "c3": 0})
+
+        result = santa_claus_main(allocation_builder)
+
+        # Expecting a matching that allocates items between Alice and Bob
+        self.assertEqual(result, {'Alice': {'c1', 'c3'}, 'Bob': {'c2'}})
+
+        # Test 2: More complex case with 4 players and 4 items
+        instance = Instance()
+        allocation_builder = AllocationBuilder(instance=instance)
+
+        allocation_builder.add_valuation("A", {"c1": 10, "c2": 0, "c3": 0, "c4": 6})
+        allocation_builder.add_valuation("B", {"c1": 10, "c2": 8, "c3": 0, "c4": 0})
+        allocation_builder.add_valuation("C", {"c1": 0, "c2": 8, "c3": 6, "c4": 0})
+        allocation_builder.add_valuation("D", {"c1": 0, "c2": 0, "c3": 6, "c4": 6})
+
+        result = santa_claus_main(allocation_builder)
+
+        # Expecting a different matching due to more players and items
+        self.assertEqual(result, {'A': {'c1'}, 'B': {'c2'}, 'C': {'c3'}, 'D': {'c4'}})
+
+        # Test 3: Large scale case with 100 players and 100 items
+        instance = Instance()
+        allocation_builder = AllocationBuilder(instance=instance)
+
+        for i in range(100):
+            valuations = {f"c{j + 1}": (1 if j == i else 0) for j in range(100)}  # Player_i values only item_i
+            allocation_builder.add_valuation(f"Player_{i + 1}", valuations)
+
+        result = santa_claus_main(allocation_builder)
+
+        # Expecting each player to get exactly their corresponding item
+        for i in range(100):
+            self.assertEqual(result[f"Player_{i + 1}"], {f"c{100 - i}"})
+
+        # Verify there are no duplicate allocations (no player gets the same item as another player)
+        self.assertTrue(all(len(set(items)) == len(items) for items in result.values()))
+
+        # Verify the number of players matches the number of allocations
+        self.assertEqual(len(result), 100)
+
+        # Test case for 100 players and 200 presents (each player gets one present with value 40 and one with value 60)
+        instance = Instance()
+        allocation_builder = AllocationBuilder(instance=instance)
+
+        # Define valuations for 100 players and 200 presents (one with value 40 and one with value 60)
+        for i in range(100):
+            valuations = {f"c{j + 1}": (40 if j == i * 2 else 60) for j in
+                          range(200)}  # Each player gets 1 present with value 40 and 1 present with value 60
+            allocation_builder.add_valuation(f"Player_{i + 1}", valuations)
+
+        result = santa_claus_main(allocation_builder)
+
+        # Expecting each player to get exactly one present with value 40 and one with value 60
+        for i in range(100):
+            player_presents = result[f"Player_{i + 1}"]
+            self.assertEqual(len(player_presents), 2)  # Ensure each player gets exactly 2 presents
+            self.assertTrue(
+                any(present.startswith('c') for present in player_presents))  # Ensure the presents have correct ids
+            self.assertTrue(all(valuation in [40, 60] for present, valuation in
+                                player_presents))  # Ensure the presents' values are 40 and 60
+
+        # Verify the number of players matches the number of allocations
+        self.assertEqual(len(result), 100)
+
+        # Verify no duplicates in the allocation
+        all_presents = [present for presents in result.values() for present in presents]
+        self.assertEqual(len(all_presents),
+                         len(set(all_presents)))  # Ensure no presents are assigned to multiple players
+
+    def test_is_threshold_feasible(self):
+        # Test the threshold feasibility function
+        valuations = {
+            "Alice": {"c1": 7, "c2": 0, "c3": 4},
+            "Bob": {"c1": 0, "c2": 8, "c3": 0}
+        }
+
+        self.assertFalse(is_threshold_feasible(valuations, 15))
+        self.assertFalse(is_threshold_feasible(valuations, 10))
+        self.assertTrue(is_threshold_feasible(valuations, 8))
+
+        valuations = {
+            "A": {"c1": 10, "c2": 0, "c3": 0, "c4": 6},
+            "B": {"c1": 10, "c2": 8, "c3": 0, "c4": 0},
+            "C": {"c1": 0, "c2": 8, "c3": 6, "c4": 0},
+            "D": {"c1": 0, "c2": 0, "c3": 6, "c4": 6}
+        }
+        self.assertTrue(is_threshold_feasible(valuations, 6))
+        self.assertFalse(is_threshold_feasible(valuations, 7))
+
+
+    def test_solve_configuration_lp(self):
+        # Test: 2 Players, 2 Items (conflict)
+        valuations = {
+            "Alice": {"c1": 10, "c2": 5},
+            "Bob": {"c1": 10, "c2": 5}
+        }
+
+        result = solve_configuration_lp(valuations, 5)
+
+        # Expected result: both Alice and Bob get half of both items
+        expected_result = {'Alice': {('c1', 0.5), ('c2', 0.5)}, 'Bob': {('c1', 0.5), ('c2', 0.5)}}
+
+        self.assertEqual(result, expected_result)
+
+    def test_classify_items(self):
+        # Test the classify_items function
+        valuations = {
+            "Alice": {"c1": 0.9, "c2": 0.2},
+            "Bob":   {"c1": 0.9, "c2": 0.2}
+        }
+
+        fat_items, thin_items = classify_items(valuations, 0.4)
+
+        self.assertEqual(fat_items, {'c1'})
+        self.assertEqual(thin_items, {'c2'})
+
+    def test_build_hypergraph(self):
+        # Test the build_hypergraph function
+        valuations = {
+            "A": {"c1": 10, "c2": 0, "c3": 0, "c4": 0},
+            "B": {"c1": 0, "c2": 8, "c3": 0, "c4": 0},
+            "C": {"c1": 0, "c2": 0, "c3": 6, "c4": 0},
+            "D": {"c1": 0, "c2": 0, "c3": 0, "c4": 4}
+        }
+
+        allocation = {
+            "A": [{"c1"}],
+            "B": [{"c2"}],
+            "C": [{"c3"}],
+            "D": [{"c4"}]
+        }
+
+        fat_items, thin_items = classify_items(valuations, 4)
+
+        # Test hypergraph creation
+        hypergraph = build_hypergraph(valuations, allocation, fat_items, thin_items, 4)
+
+        # Verify the number of nodes (players + items)
+        self.assertEqual(len(hypergraph.nodes), 8)
+
+        # Verify the number of edges
+        self.assertEqual(len(hypergraph.edges), 4)
+
+        # Check that the hypergraph contains the correct edges
+        self.assertTrue(any("A" in edge and "c1" in edge for edge in hypergraph.edges))
+        self.assertTrue(any("B" in edge and "c2" in edge for edge in hypergraph.edges))
+        self.assertTrue(any("C" in edge and "c3" in edge for edge in hypergraph.edges))
+        self.assertTrue(any("D" in edge and "c4" in edge for edge in hypergraph.edges))
+
+    def test_local_search_perfect_matching(self):
+        # Test the local_search_perfect_matching function
+        valuations = {
+            "A": {"c1": 5, "c2": 0, "c3": 4, "c4": 0},
+            "B": {"c1": 5, "c2": 6, "c3": 0, "c4": 0},
+            "C": {"c1": 0, "c2": 6, "c3": 4, "c4": 0},
+            "D": {"c1": 0, "c2": 0, "c3": 4, "c4": 6}
+        }
+
+        threshold = 5
+        fat_items, thin_items = classify_items(valuations, threshold)
+
+        allocation = {
+            "A": [{"c3"}],
+            "B": [{"c1"}],
+            "C": [{"c2"}],
+            "D": [{"c4"}]
+        }
+
+        hypergraph = build_hypergraph(valuations, allocation, fat_items, thin_items, threshold)
+
+        matching = local_search_perfect_matching(hypergraph)
+
+        # Expecting a perfect matching
+        self.assertEqual(matching, {'A': {'c1'}, 'B': {'c2'}, 'C': {'c3'}, 'D': {'c4'}})
+
+
+if __name__ == "__main__":
+    unittest.main()